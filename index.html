--- conflicted
+++ resolved
@@ -174,13 +174,9 @@
   -C, --no-colors        force disabling of colors
   -c, --colors           force enabling of colors
   -G, --growl            enable growl notification support
-<<<<<<< HEAD
   -S, --say [voice]      enable say notification support
   -d, --debug            enable node's debugger
   -b, --bail             bail after first test failure
-=======
-  -d, --debug            enable node's debugger
->>>>>>> 7a2805fb
   --globals &lt;names&gt;      allow the given comma-delimited global [names]
   --ignore-leaks         ignore global variable leaks
   --interfaces           display available interfaces
