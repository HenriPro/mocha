--- conflicted
+++ resolved
@@ -137,7 +137,6 @@
       -g, --grep <pattern>   only run tests matching <pattern>
       -t, --timeout <ms>     set test-case timeout in milliseconds [2000]
       -s, --slow <ms>        "slow" test threshold in milliseconds [75]
-<<<<<<< HEAD
       -w, --watch            watch test files for changes
       -C, --no-colors        force disabling of colors
       -c, --colors           force enabling of colors
@@ -158,10 +157,6 @@
 ### --ignore-leaks
 
   By default Mocha will fail when global variables are introduced, you may use `--globals` to specify a few, or use `--ignore-leaks` to disable this functionality. 
-=======
-      -C, --no-colors        force disabling of colors
-      -G, --growl            enable growl support
->>>>>>> a0fd26a7
 
 ### -r, --require &lt;name&gt;
 
